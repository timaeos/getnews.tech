--- conflicted
+++ resolved
@@ -5,7 +5,7 @@
  */
 
 const VALID_ARGS = [
-  'n', 'w', 'i'
+  'n', 'page', 'i'
 ]
 
 const VALID_FLAGS = [
@@ -21,7 +21,7 @@
 ]
 
 const parseSubdomain = subdomains => {
-  if (subdomains.length == 0) {
+  if (subdomains.length === 0) {
     return null
   }
   const country = subdomains[subdomains.length - 1]
@@ -38,77 +38,32 @@
  * @return {Object}
  */
 const parseArgs = argString => {
-<<<<<<< HEAD
-  // const args = new Map()
-  // argString.split(',').forEach((chunk, index) => {
-  //   chunk = chunk.trim()
-  //   if (index == 0) {
-  //     args.set('query', chunk)
-  //     return
-  //   }
-  //   const parts = chunk.split('=')
-  //   let arg = parts[0]
-  //   let value = null
-  //   if (parts.length == 1) {
-  //   } else if (parts.length == 2) {
-  //   } else {
-  //
-  //   }
-  //
-  //
-  //   if (parts.length != 2) {
-  //       args.set('error', `Unable to parse ${chunk}`)
-  //       return
-  //     }
-  //     const arg = parts[0]
-  //     if (!VALID_ARGS.includes(arg)) {
-  //       args.set('error', `${arg} is not a valid argument`)
-  //     }
-  //     const value = parts[1]
-  //     const attemptParseValue = parseInt(value, 10)
-  //     if (attemptParseValue == NaN) {
-  //       args.set(arg, value)
-  //     } else {
-  //       args.set(arg, attemptParseValue)
-  //     }
-  //   } else {
-  //     args.set(chunk, true)
-  //   }
-  // })
-  // return args
-=======
   const args = new Map()
-  const setError = error => {
-    if (!args.has('error')) {
-      args.set('error', error)
-    }
-  }
   argString.split(',').forEach((chunk, index) => {
-    if (index == 0 && !chunk.includes('=')) {
+    if (index === 0 && !chunk.includes('=')) {
       args.set('query', chunk)
       return
     }
     const parts = chunk.split('=')
     const arg = parts[0]
-    if (parts.length == 1) {
+    if (parts.length === 1) {
       if (!VALID_FLAGS.includes(arg)) {
-        setError(`\"${arg}\" is not a valid flag`)
+        args.set('error', `"${arg}" is not a valid flag`)
         return
       }
       args.set(arg, true)
-    } else if (parts.length == 2) {
+    } else if (parts.length === 2) {
       const value = parts[1]
       if (!VALID_ARGS.includes(arg)) {
-        setError(`\"${arg}\" is not a valid argument`)
+        args.set('error', `"${arg}" is not a valid argument`)
         return
       }
       args.set(arg, value)
     } else {
-      setError(`Unable to parse ${chunk}`)
+      args.set('error', `Unable to parse ${chunk}`)
     }
   })
   return args
->>>>>>> 7b652034
 }
 
 module.exports = exports = {
